--- conflicted
+++ resolved
@@ -17,8 +17,4 @@
 .DS_Store
 
 grogudb
-<<<<<<< HEAD
-coverage.txt
-=======
-coverage.txt
->>>>>>> 5dfaea85
+coverage.txt